# Project Aurelia - Advanced RAG System

A sophisticated Retrieval-Augmented Generation (RAG) system built with FastAPI and Streamlit, featuring advanced document processing, multiple search strategies, neural reranking, and intelligent query routing.

**GitHub Repo:** [Big-Data-Team-3](https://github.com/Big-Data-Team-3/project-aurelia)
 
- **Interactive Tutorial**: [Google Codelabs](https://codelabs-preview.appspot.com/?file_id=1WW1CRWUCD43Zuu0kj5Udn5pIm5i5cgRwh0CzkGeBlZo)

- **Recording Link** : [Video Recording](https://drive.google.com/drive/folders/1ovXMpd7xj6oKaeUFmPXziRpBvTstffFq?usp=drive_link)

<<<<<<< HEAD

=======
>>>>>>> e81a82d5
## 🌟 Features

### 🔍 Advanced Search & Retrieval
- **Multiple Search Strategies**: Vector search, hybrid search, neural reranking, and RRF fusion
- **Intelligent Query Processing**: PII filtering, intent classification, and automatic routing
- **Neural Reranking**: Cross-encoder models for result refinement
- **Wikipedia Fallback**: Comprehensive coverage when documents don't contain answers
- **Session Management**: Conversational context and history tracking

### 🧠 AI-Powered Generation
- **OpenAI Integration**: GPT-4o-mini for response generation with streaming support
- **Context-Aware Responses**: Maintains conversation history and provides source citations
- **Intelligent Routing**: Automatically routes queries to RAG or ChatGPT based on content analysis
- **Temperature Control**: Configurable creativity levels for different use cases

### 📚 Document Processing Pipeline
- **Multi-Parser Support**: Docling and Enhanced PyMuPDF parsers for comprehensive extraction
- **Intelligent Chunking**: 6 different chunking strategies including hybrid intelligent chunking
- **Content Classification**: Automatic detection of headings, tables, code, equations, and lists
- **Metadata Preservation**: Section hierarchies, page numbers, and content types

### 🚀 Modern Architecture
- **FastAPI Backend**: Async support with comprehensive API documentation
- **Streamlit Frontend**: Interactive chat interface with real-time configuration
- **Pinecone Vector Database**: Scalable vector storage with 3072-dimensional embeddings
- **Modular Services**: Clean separation of concerns with health monitoring

## 📋 Table of Contents

- [Quick Start](#-quick-start)
- [System Architecture](#-system-architecture)
- [Document Processing Pipeline](#-document-processing-pipeline)
- [Search Strategies](#-search-strategies)
- [API Documentation](#-api-documentation)
- [Configuration](#-configuration)
- [Development Setup](#-development-setup)
- [Deployment](#-deployment)
- [Troubleshooting](#-troubleshooting)

## 🚀 Quick Start

### Prerequisites
- Python 3.11+
- OpenAI API key
- Pinecone API key

### 1. Environment Setup

```bash
# Clone the repository
git clone <repository-url>
cd project-aurelia

# Create and activate virtual environment
python -m venv venv
source venv/bin/activate  # On Windows: venv\Scripts\activate

# Install dependencies
pip install -r requirements.txt
```

### 2. Configuration

Create a `.env` file in the `app` directory:

```bash
# API Keys (Required)
OPENAI_API_KEY=your_openai_api_key_here
PINECONE_API_KEY=your_pinecone_api_key_here

# Pinecone Configuration
PINECONE_INDEX_NAME=fintbx-embeddings
PINECONE_ENVIRONMENT=us-east-1

# Model Configuration
EMBEDDING_MODEL=text-embedding-3-large
GENERATION_MODEL=gpt-4o-mini
RERANKER_MODEL=cross-encoder/ms-marco-MiniLM-L-6-v2

# Search Parameters
DEFAULT_TOP_K=10
RERANK_TOP_K=5
VECTOR_WEIGHT=0.7
KEYWORD_WEIGHT=0.3

# Features
ENABLE_RERANKING=true
ENABLE_WIKIPEDIA_FALLBACK=true
```

### 3. Start the System

#### Option A: Automated Startup (Recommended)
```bash
cd app
python start_rag.py
```

#### Option B: Manual Startup
```bash
# Terminal 1: Start Backend
cd app/backend
uvicorn main:app --reload --host 0.0.0.0 --port 8000

# Terminal 2: Start Frontend
cd app/streamlit
streamlit run app.py --server.port 8501 --server.address 0.0.0.0
```

### 4. Access the Applications

- **🎨 Streamlit Chat Interface**: http://localhost:8501
- **📚 FastAPI Documentation**: http://localhost:8000/docs
- **🔍 Alternative API Docs**: http://localhost:8000/redoc

## 🏗️ System Architecture

### High-Level Overview

```
┌─────────────────┐    ┌──────────────────┐    ┌─────────────────┐
│   Streamlit     │    │    FastAPI       │    │    External     │
│   Frontend      │◄──►│    Backend       │◄──►│    Services     │
│                 │    │                  │    │                 │
│ • Chat UI       │    │ • RAG Service    │    │ • OpenAI API    │
│ • Config Panel  │    │ • Search Engine  │    │ • Pinecone DB   │
│ • Health Check  │    │ • Query Router   │    │ • Wikipedia     │
└─────────────────┘    └──────────────────┘    └─────────────────┘
```


### Core Components

#### 1. **RAG Service** (`app/backend/services/rag_service.py`)
- **Purpose**: Main orchestration service for all RAG operations
- **Features**: 
  - Query processing and routing
  - Search strategy execution
  - Response generation coordination
  - Session management
  - Streaming support

#### 2. **Search Services**
- **Vector Search** (`vector_search.py`): Pinecone-based semantic similarity
- **Hybrid Search** (`hybrid_search.py`): Combines vector + BM25 keyword search
- **Reranking Service** (`reranking.py`): Cross-encoder neural reranking
- **Fusion Service** (`fusion.py`): RRF, weighted score, and Borda count fusion

#### 3. **Query Processing** (`query_processor.py`)
- **Intent Classification**: Determines query type (factual, conversational, etc.)
- **PII Filtering**: Removes sensitive information
- **Routing Logic**: Decides between RAG and ChatGPT
- **Query Expansion**: Generates related search terms

#### 4. **Generation Services**
- **Generation Service** (`generation.py`): OpenAI GPT integration
- **ChatGPT Service** (`chatgpt_service.py`): Direct ChatGPT for non-RAG queries
- **Wikipedia Service** (`wikipedia.py`): Fallback knowledge source

## 📄 Document Processing Pipeline

### Phase A: Document Parsing

Two advanced parsers extract structured content from PDFs:

#### 1. **Docling Parser** (`pipelines/docli_parsing.py`)
- **Technology**: IBM's Docling library
- **Strengths**: Superior table detection, figure extraction, document structure
- **Output**: Structured blocks with metadata

#### 2. **Enhanced PyMuPDF Parser** (`pipelines/pymupdf_parser.py`)
- **Technology**: PyMuPDF with custom enhancements
- **Features**: 
  - Enhanced text grouping algorithms
  - Improved heading detection
  - Configurable parameters for different document types
  - Advanced post-processing and cleanup

**Extracted Elements:**
- Headings (with hierarchy levels)
- Paragraphs and text blocks
- Tables (converted to Markdown)
- Figures and images
- Code blocks
- Mathematical equations
- Lists (bulleted and numbered)

### Phase B: Intelligent Chunking

Six different chunking strategies available in `data/chunks/`:

#### 1. **Hybrid Intelligent Chunking** (Recommended)
- **File**: `hybrid_intelligent_chunks.jsonl`
- **Strategy**: Combines multiple approaches for optimal results
- **Features**:
  - Preserves special content (tables, code) whole
  - Respects semantic sections
  - Adds hierarchical context
  - Intelligent size-based splitting with overlap
  - Content type classification

#### 2. **Hierarchical Chunking**
- **File**: `hierarchical_chunks.jsonl`
- **Strategy**: Follows document structure hierarchy
- **Best for**: Documents with clear section organization

#### 3. **Section-Based Chunking**
- **File**: `section_based_chunks.jsonl`
- **Strategy**: Splits by document sections
- **Best for**: Well-structured documents with clear sections

#### 4. **Type-Aware Chunking**
- **File**: `type_aware_chunks.jsonl`
- **Strategy**: Groups by content type (paragraphs, tables, etc.)
- **Best for**: Mixed content documents

#### 5. **Page-Based Chunking**
- **File**: `page_based_chunks.jsonl`
- **Strategy**: Splits by page boundaries
- **Best for**: Page-specific queries and citations

#### 6. **Fixed Overlap Chunking**
- **File**: `fixed_overlap_chunks.jsonl`
- **Strategy**: Fixed-size chunks with overlap
- **Best for**: Uniform processing requirements

### Phase C: Embedding & Vector Storage

**Pipeline** (`pipelines/embedding.py`):
1. **Embedding Generation**: OpenAI `text-embedding-3-large` (3072 dimensions)
2. **Batch Processing**: Efficient batch embedding creation
3. **Vector Storage**: Pinecone serverless index with cosine similarity
4. **Metadata Preservation**: Rich metadata for filtering and display

**Embedding Features:**
- **High Dimensionality**: 3072-dimensional vectors for nuanced understanding
- **Batch Optimization**: Processes 100 chunks at a time
- **Error Handling**: Retry logic and comprehensive error reporting
- **Metadata Storage**: Section paths, page numbers, content types, and more

## 🔍 Search Strategies

### 1. Vector Only (`vector_only`)
- **Method**: Pure semantic similarity using embeddings
- **Best for**: Conceptual queries, semantic understanding
- **Speed**: Fastest
- **Accuracy**: Good for semantic matches

### 2. Hybrid Search (`hybrid`)
- **Method**: Combines vector search with BM25 keyword matching
- **Fusion**: Reciprocal Rank Fusion (RRF)
- **Best for**: Balanced semantic and lexical matching
- **Speed**: Medium
- **Accuracy**: Better than vector-only for mixed queries

### 3. Reranked (`reranked`)
- **Method**: Vector search + cross-encoder neural reranking
- **Model**: `cross-encoder/ms-marco-MiniLM-L-6-v2`
- **Best for**: High precision requirements
- **Speed**: Slower due to reranking
- **Accuracy**: Highest precision

### 4. RRF Fusion (`rrf_fusion`) - **Recommended**
- **Method**: Full pipeline with hybrid search, RRF fusion, and neural reranking
- **Features**: 
  - Initial vector search for candidates
  - BM25 keyword scoring
  - Reciprocal Rank Fusion
  - Neural reranking for final results
- **Best for**: Optimal balance of speed and accuracy
- **Speed**: Medium-slow
- **Accuracy**: Best overall performance

### Search Strategy Comparison

| Strategy | Speed | Accuracy | Best Use Case |
|----------|-------|----------|---------------|
| Vector Only | ⚡⚡⚡ | ⭐⭐⭐ | Quick semantic queries |
| Hybrid | ⚡⚡ | ⭐⭐⭐⭐ | Balanced queries |
| Reranked | ⚡ | ⭐⭐⭐⭐⭐ | High precision needs |
| RRF Fusion | ⚡⚡ | ⭐⭐⭐⭐⭐ | Production use |

## 📡 API Documentation

### Core RAG Endpoints

#### `POST /rag/query`
Main RAG endpoint with generation.

**Request:**
```json
{
  "query": "What are the key financial metrics?",
  "strategy": "rrf_fusion",
  "top_k": 10,
  "rerank_top_k": 5,
  "include_sources": true,
  "enable_wikipedia_fallback": true,
  "temperature": 0.1,
  "max_tokens": 1000
}
```

**Response:**
```json
{
  "answer": "Based on the financial documents...",
  "sources": [
    {
      "id": "chunk_123",
      "text": "Revenue increased by 15%...",
      "score": 0.92,
      "section": "Financial Performance",
      "pages": [5, 6],
      "metadata": {...}
    }
  ],
  "total_time_ms": 1250,
  "search_time_ms": 800,
  "generation_time_ms": 450,
  "strategy_used": "rrf_fusion"
}
```

#### `POST /rag/search`
Search-only without generation.

#### `POST /rag/query/stream`
Streaming responses for real-time chat.

#### `POST /rag/conversation`
Conversational queries with history.

### System Endpoints

#### `GET /rag/health`
Comprehensive system health check.

**Response:**
```json
{
  "status": "healthy",
  "pinecone_connected": true,
  "openai_connected": true,
  "reranker_loaded": true,
  "wikipedia_available": true,
  "index_stats": {
    "total_vectors": 1500,
    "dimension": 3072
  }
}
```

#### `GET /rag/config`
Current system configuration.

#### `GET /rag/strategies`
Available search strategies and their descriptions.

### Batch Operations

#### `POST /rag/batch/query`
Process multiple queries efficiently.

## ⚙️ Configuration

### Environment Variables

| Variable | Default | Description |
|----------|---------|-------------|
| `OPENAI_API_KEY` | - | OpenAI API key (required) |
| `PINECONE_API_KEY` | - | Pinecone API key (required) |
| `PINECONE_INDEX_NAME` | `fintbx-embeddings` | Pinecone index name |
| `EMBEDDING_MODEL` | `text-embedding-3-large` | OpenAI embedding model |
| `GENERATION_MODEL` | `gpt-4o-mini` | OpenAI generation model |
| `RERANKER_MODEL` | `cross-encoder/ms-marco-MiniLM-L-6-v2` | Reranking model |
| `DEFAULT_TOP_K` | `10` | Default number of search results |
| `RERANK_TOP_K` | `5` | Number of results to rerank |
| `VECTOR_WEIGHT` | `0.7` | Weight for vector search in hybrid |
| `KEYWORD_WEIGHT` | `0.3` | Weight for keyword search in hybrid |
| `ENABLE_RERANKING` | `true` | Enable neural reranking |
| `ENABLE_WIKIPEDIA_FALLBACK` | `true` | Enable Wikipedia fallback |
| `TEMPERATURE` | `0.1` | Default generation temperature |
| `MAX_TOKENS` | `1000` | Default max response tokens |

### Streamlit Configuration

The chat interface provides real-time configuration:

- **Search Strategy Selection**: Choose from 4 available strategies
- **Source Control**: Number of sources to retrieve and use
- **Generation Parameters**: Temperature and max tokens
- **Feature Toggles**: Wikipedia fallback, source display
- **Advanced Settings**: Fine-tune search and generation parameters

### Performance Tuning

#### For Speed:
```bash
DEFAULT_TOP_K=5
RERANK_TOP_K=3
ENABLE_RERANKING=false
VECTOR_WEIGHT=1.0
KEYWORD_WEIGHT=0.0
```

#### For Accuracy:
```bash
DEFAULT_TOP_K=20
RERANK_TOP_K=10
ENABLE_RERANKING=true
VECTOR_WEIGHT=0.6
KEYWORD_WEIGHT=0.4
```

## 🛠️ Development Setup

### Project Structure

```
project-aurelia/
├── app/
│   ├── backend/
│   │   ├── config/
│   │   │   └── rag_config.py          # Configuration management
│   │   ├── models/
│   │   │   └── rag_models.py          # Pydantic models
│   │   ├── routers/
│   │   │   └── rag.py                 # API endpoints
│   │   ├── services/
│   │   │   ├── rag_service.py         # Main orchestration
│   │   │   ├── vector_search.py       # Pinecone integration
│   │   │   ├── hybrid_search.py       # Hybrid search
│   │   │   ├── reranking.py          # Neural reranking
│   │   │   ├── generation.py         # OpenAI generation
│   │   │   ├── query_processor.py    # Query processing
│   │   │   └── ...
│   │   └── main.py                   # FastAPI app
│   ├── streamlit/
│   │   └── app.py                    # Streamlit interface
│   └── start_rag.py                  # Automated startup
├── pipelines/
│   ├── docli_parsing.py              # Docling parser
│   ├── pymupdf_parser.py             # PyMuPDF parser
│   ├── embedding.py                  # Embedding pipeline
│   └── processing/
│       └── hybrid_chunking.py        # Chunking strategies
├── data/
│   ├── chunks/                       # Generated chunks
│   ├── final/                        # Parsed documents
│   └── embedding_output_pymudpdf/    # Embedding reports
└── requirements.txt
```

### Adding New Search Strategies

1. **Create Service**: Add new service in `app/backend/services/`
2. **Update Models**: Add strategy enum in `models/rag_models.py`
3. **Integrate**: Add to `rag_service.py` routing logic
4. **Configure**: Update `rag_config.py` with strategy config
5. **Test**: Add health checks and error handling

### Adding New Parsers

1. **Create Parser**: Add parser in `pipelines/`
2. **Implement Interface**: Follow existing parser patterns
3. **Add Chunking**: Create corresponding chunking strategy
4. **Update Pipeline**: Integrate into embedding pipeline
5. **Document**: Add to this README

## 🚀 Deployment

### Docker Deployment

```bash
# Build and run with Docker Compose
docker-compose up -d

# Or build manually
docker build -t project-aurelia .
docker run -p 8000:8000 -p 8501:8501 project-aurelia
```

### Production Considerations

1. **Environment Variables**: Use secure secret management
2. **API Keys**: Rotate regularly and use least privilege
3. **Rate Limiting**: Implement API rate limiting
4. **Monitoring**: Add comprehensive logging and metrics
5. **Scaling**: Consider horizontal scaling for high load
6. **Caching**: Implement Redis for query caching
7. **Load Balancing**: Use nginx or similar for production

### Health Monitoring

The system provides comprehensive health checks:

- **Component Health**: Individual service status
- **API Connectivity**: OpenAI and Pinecone connections
- **Index Status**: Vector database statistics
- **Model Loading**: Reranker model availability
- **Performance Metrics**: Response times and success rates

## 🔧 Troubleshooting

### Common Issues

#### 1. **Backend Connection Failed**
```bash
# Check if backend is running
curl http://localhost:8000/health

# Check logs
cd app/backend && python -m uvicorn main:app --reload
```

#### 2. **Pinecone Connection Issues**
```bash
# Verify API key
echo $PINECONE_API_KEY

# Check index exists
# Visit Pinecone console to verify index
```

#### 3. **OpenAI API Errors**
```bash
# Check API key and quota
curl -H "Authorization: Bearer $OPENAI_API_KEY" \
     https://api.openai.com/v1/models
```

#### 4. **Empty Search Results**
- Verify documents are embedded and uploaded to Pinecone
- Check index statistics via `/rag/health` endpoint
- Try different search strategies
- Lower similarity thresholds

#### 5. **Slow Response Times**
- Reduce `top_k` and `rerank_top_k` values
- Disable reranking for faster responses
- Use `vector_only` strategy for speed
- Check network latency to external APIs

### Performance Optimization

#### Search Performance:
- Use appropriate `top_k` values (5-15 typically optimal)
- Enable reranking only when precision is critical
- Cache frequent queries
- Use hybrid search for balanced performance

#### Generation Performance:
- Adjust `max_tokens` based on needs
- Use lower `temperature` for consistent responses
- Consider using `gpt-3.5-turbo` for faster generation
- Implement streaming for better user experience

### Logging and Debugging

Enable detailed logging:

```python
import logging
logging.basicConfig(level=logging.DEBUG)
```

Key log locations:
- RAG Service: Query processing and routing decisions
- Search Services: Search performance and results
- Generation Service: OpenAI API interactions
- Health Checks: System status and connectivity

## 📊 Performance Metrics

### Typical Response Times
- **Vector Search**: 200-500ms
- **Hybrid Search**: 400-800ms
- **Reranked Search**: 800-1500ms
- **Generation**: 1000-3000ms
- **Total (RRF Fusion)**: 1500-4000ms

### Accuracy Metrics
- **Vector Only**: ~75% relevance
- **Hybrid**: ~82% relevance  
- **Reranked**: ~88% relevance
- **RRF Fusion**: ~85% relevance (balanced)

## 🤝 Contributing

1. Fork the repository
2. Create a feature branch
3. Make your changes
4. Add tests and documentation
5. Submit a pull request

## 📄 License

This project is licensed under the MIT License - see the LICENSE file for details.

## 🆘 Support

For issues and questions:
1. Check this README and troubleshooting section
2. Review the API documentation at `/docs`
3. Check system health at `/rag/health`
4. Open an issue on GitHub

---

**Project Aurelia** - Advancing the state of the art in Retrieval-Augmented Generation systems.<|MERGE_RESOLUTION|>--- conflicted
+++ resolved
@@ -8,10 +8,7 @@
 
 - **Recording Link** : [Video Recording](https://drive.google.com/drive/folders/1ovXMpd7xj6oKaeUFmPXziRpBvTstffFq?usp=drive_link)
 
-<<<<<<< HEAD
-
-=======
->>>>>>> e81a82d5
+
 ## 🌟 Features
 
 ### 🔍 Advanced Search & Retrieval
@@ -622,4 +619,4 @@
 
 ---
 
-**Project Aurelia** - Advancing the state of the art in Retrieval-Augmented Generation systems.+**Project Aurelia** - Advancing the state of the art in Retrieval-Augmented Generation systems.
